--- conflicted
+++ resolved
@@ -273,37 +273,10 @@
                       value={customerSearchInput}
                       onChange={(e) => {
                         const value = e.target.value;
-                        setCustomerSearchInput(value);
-<<<<<<< HEAD
-                        
+                        setCustomerSearchInput(value);                        
                         // Reset selection when input changes
                         if (value.length < 2) {
                           field.onChange(null);
-=======
-
-                        // Auto-search after debounce
-                        if (value.length >= 2) {
-                          const timer = setTimeout(async () => {
-                            try {
-                              setIsSearchingCustomers(true);
-                              console.log("🔍 Searching customers:", value);
-                              const results = await CustomersService.search(value);
-                              setCustomerSearchResults(results);
-                              console.log("✅ Search results:", results.length, "items");
-                            } catch (error) {
-                              console.error("❌ Search error:", error);
-                            } finally {
-                              setIsSearchingCustomers(false);
-                            }
-                          }, 300); // 300ms debounce
-
-                          return () => clearTimeout(timer);
-                        } else {
-                          setCustomerSearchResults([]);
-                          if (value.length === 0) {
-                            field.onChange(null); // Reset selection
-                          }
->>>>>>> a5ff6008
                         }
                       }}
                     />
